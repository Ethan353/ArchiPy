--- conflicted
+++ resolved
@@ -323,18 +323,6 @@
 
     Controls connection parameters and authentication settings for the Keycloak
     identity and access management service.
-<<<<<<< HEAD
-
-    Attributes:
-        SERVER_URL (str | None): URL of the Keycloak server.
-        CLIENT_ID (str | None): Client ID for authentication.
-        REALM_NAME (str): Name of the Keycloak realm.
-        CLIENT_SECRET_KEY (str | None): Client secret key.
-        VERIFY_SSL (bool): Whether to verify SSL certificates.
-        TIMEOUT (int): Request timeout in seconds.
-        ADMIN_USERNAME (str | None): Admin username for testing/setup purposes.
-        ADMIN_PASSWORD (str | None): Admin password for testing/setup purposes.
-        ADMIN_REALM_NAME (str): The realm name for admin authentication.
     """
 
     SERVER_URL: str | None = None
@@ -346,16 +334,7 @@
     ADMIN_USERNAME: str | None = None
     ADMIN_PASSWORD: str | None = None
     ADMIN_REALM_NAME: str = "master"
-=======
-    """
-
-    SERVER_URL: str | None = Field(default=None, description="URL of the Keycloak server")
-    CLIENT_ID: str | None = Field(default=None, description="Client ID for authentication")
-    REALM_NAME: str = Field(default="master", description="Name of the Keycloak realm")
-    CLIENT_SECRET_KEY: str | None = Field(default=None, description="Client secret key")
-    VERIFY_SSL: bool = Field(default=True, description="Whether to verify SSL certificates")
-    TIMEOUT: int = Field(default=10, description="Request timeout in seconds")
->>>>>>> 25b20655
+
 
 
 class MinioConfig(BaseModel):
